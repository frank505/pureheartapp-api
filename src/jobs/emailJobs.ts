import { Worker, Job } from 'bullmq';
import { queueConnection, QUEUE_NAMES, JOB_TYPES, queueManager } from '../config/queue';
import { EmailService } from '../utils/email';
import { IEmailTemplateData } from '../types/auth';
<<<<<<< HEAD
import { productionDetails } from '../config/environment';
=======
import { productionDetails } from '@/config/environment';
>>>>>>> 2bcb5105

/**
 * Email job processors using BullMQ
 * This module handles all background email processing through Redis queues
 */

/**
 * Email job data interfaces
 */
export interface WelcomeEmailJobData {
  email: string;
  userData: IEmailTemplateData;
}

export interface PasswordResetEmailJobData {
  email: string;
  resetUrl: string;
  userData: IEmailTemplateData;
}

export interface EmailVerificationJobData {
  email: string;
  verificationUrl: string;
  userData: IEmailTemplateData;
}

export interface PasswordChangedNotificationJobData {
  email: string;
  userData: IEmailTemplateData;
  timestamp: string;
  ipAddress?: string;
  userAgent?: string;
}

export interface GroupInviteEmailJobData {
  email: string;
  groupName: string;
  inviteCode: string;
}

export interface AccountabilityInviteEmailJobData {
  email: string;
  inviterName: string;
  inviteCode: string;
}

export interface FastStartedEmailJobData {
  email: string;
  partnerName: string;
  fasterName: string;
}

export interface WaitingListThankYouEmailJobData {
  email: string;
}

/**
 * Union type for all email job data
 */
export type EmailJobData =
  | WelcomeEmailJobData
  | PasswordResetEmailJobData
  | EmailVerificationJobData
  | PasswordChangedNotificationJobData
  | GroupInviteEmailJobData
  | AccountabilityInviteEmailJobData
  | FastStartedEmailJobData
  | WaitingListThankYouEmailJobData;

/**
 * Email job processor class
 * Handles the actual email sending logic for queued jobs
 */
export class EmailJobProcessor {
  private emailService: EmailService;

  constructor() {
    this.emailService = new EmailService();
  }

  /**
   * Process welcome email job
   */
  async processWelcomeEmail(job: Job<WelcomeEmailJobData>): Promise<void> {
    const { email, userData } = job.data;

    job.log(`Processing welcome email for ${email}`);

    try {
      const success = await this.emailService.sendWelcomeEmail(email, userData);

      if (!success) {
        throw new Error('Failed to send welcome email');
      }

      job.log(`✅ Welcome email sent successfully to ${email}`);
    } catch (error) {
      job.log(`❌ Failed to send welcome email to ${email}: ${error}`);
      throw error;
    }
  }

  /**
   * Process password reset email job
   */
  async processPasswordResetEmail(job: Job<PasswordResetEmailJobData>): Promise<void> {
    const { email, resetUrl, userData } = job.data;

    job.log(`Processing password reset email for ${email}`);

    try {
      const success = await this.emailService.sendPasswordResetEmail(email, resetUrl, userData);

      if (!success) {
        throw new Error('Failed to send password reset email');
      }

      job.log(`✅ Password reset email sent successfully to ${email}`);
    } catch (error) {
      job.log(`❌ Failed to send password reset email to ${email}: ${error}`);
      throw error;
    }
  }

  /**
   * Process email verification job
   */
  async processEmailVerification(job: Job<EmailVerificationJobData>): Promise<void> {
    const { email, verificationUrl, userData } = job.data;

    job.log(`Processing email verification for ${email}`);

    try {
      const success = await this.emailService.sendEmailVerificationEmail(
        email,
        verificationUrl,
        userData
      );

      if (!success) {
        throw new Error('Failed to send email verification');
      }

      job.log(`✅ Email verification sent successfully to ${email}`);
    } catch (error) {
      job.log(`❌ Failed to send email verification to ${email}: ${error}`);
      throw error;
    }
  }

  /**
   * Process password changed notification job
   */
  async processPasswordChangedNotification(job: Job<PasswordChangedNotificationJobData>): Promise<void> {
    const { email, userData, timestamp, ipAddress, userAgent } = job.data;

    job.log(`Processing password changed notification for ${email}`);

    try {
      const success = await this.emailService.sendPasswordChangedNotification(
        email,
        userData,
        timestamp,
        ipAddress,
        userAgent
      );

      if (!success) {
        throw new Error('Failed to send password changed notification');
      }

      job.log(`✅ Password changed notification sent successfully to ${email}`);
    } catch (error) {
      job.log(`❌ Failed to send password changed notification to ${email}: ${error}`);
      throw error;
    }
  }

  /**
   * Process group invite email job
   */
  async processGroupInvite(job: Job<GroupInviteEmailJobData>): Promise<void> {
    const { email, groupName, inviteCode } = job.data;
    job.log(`Processing group invite email for ${email} to group ${groupName}`);
    try {
      const success = await this.emailService.sendGroupInviteEmail(email, groupName, inviteCode);
      if (!success) {
        throw new Error('Failed to send group invite email');
      }
      job.log(`✅ Group invite email sent successfully to ${email}`);
    } catch (error) {
      job.log(`❌ Failed to send group invite email to ${email}: ${error}`);
      throw error;
    }
  }

  /**
   * Process accountability invite email job
   */
  async processAccountabilityInviteEmail(job: Job<AccountabilityInviteEmailJobData>): Promise<void> {
    const { email, inviterName, inviteCode } = job.data;
    job.log(`Processing accountability invite email for ${email} from ${inviterName}`);
    job.log(JSON.stringify(
      productionDetails
    ));
    try {
      const success = await this.emailService.sendAccountabilityInviteEmail(email, inviterName, inviteCode, job);
      if (!success) {
        throw new Error('Failed to send accountability invite email');
      }
      job.log(`✅ Accountability invite email sent successfully to ${email}`);
    } catch (error) {
      job.log(`❌ Failed to send accountability invite email to ${email}: ${error}`);
      throw error;
    }
  }

  /**
   * Process fast started email job
   */
  async processFastStartedEmail(job: Job<FastStartedEmailJobData>): Promise<void> {
    const { email, partnerName, fasterName } = job.data;
    job.log(`Processing fast started email for ${email} (partner ${partnerName})`);
    try {
      const success = await this.emailService.sendFastStartedEmail(email, partnerName, fasterName);
      if (!success) {
        throw new Error('Failed to send fast started email');
      }
      job.log(`✅ Fast started email sent to ${email}`);
    } catch (error) {
      job.log(`❌ Failed to send fast started email to ${email}: ${error}`);
      throw error;
    }
  }

  /**
   * Process waiting list thank you email job
   */
  async processWaitingListThankYouEmail(job: Job<WaitingListThankYouEmailJobData>): Promise<void> {
    const { email } = job.data;
    job.log(`Processing waiting list thank you email for ${email}`);
    try {
      const success = await this.emailService.sendWaitingListThankYouEmail(email);
      if (!success) {
        throw new Error('Failed to send waiting list thank you email');
      }
      job.log(`✅ Waiting list thank you email sent to ${email}`);
    } catch (error) {
      job.log(`❌ Failed to send waiting list thank you email to ${email}: ${error}`);
      throw error;
    }
  }
}

/**
 * Email worker class that processes jobs from the email queue
 */
export class EmailWorker {
  private worker: Worker;
  private processor: EmailJobProcessor;

  constructor() {
    this.processor = new EmailJobProcessor();

    // Create the worker
    this.worker = new Worker(
      QUEUE_NAMES.EMAIL,
      async (job: Job) => await this.processJob(job),
      {
        connection: queueConnection,
        concurrency: 5, // Process up to 5 email jobs concurrently
        removeOnComplete: { count: 100 },
        removeOnFail: { count: 50 },
      }
    );

    // Set up event listeners
    this.setupEventListeners();
  }

  /**
   * Process individual jobs based on their type
   */
  private async processJob(job: Job): Promise<void> {
    const startTime = Date.now();

    try {
      switch (job.name) {
        case JOB_TYPES.EMAIL.WELCOME:
          await this.processor.processWelcomeEmail(job as Job<WelcomeEmailJobData>);
          break;

        case JOB_TYPES.EMAIL.PASSWORD_RESET:
          await this.processor.processPasswordResetEmail(job as Job<PasswordResetEmailJobData>);
          break;

        case JOB_TYPES.EMAIL.EMAIL_VERIFICATION:
          await this.processor.processEmailVerification(job as Job<EmailVerificationJobData>);
          break;

        case JOB_TYPES.EMAIL.PASSWORD_CHANGED:
          await this.processor.processPasswordChangedNotification(job as Job<PasswordChangedNotificationJobData>);
          break;
        case JOB_TYPES.EMAIL.GROUP_INVITE:
          await this.processor.processGroupInvite(job as Job<GroupInviteEmailJobData>);
          break;

        case JOB_TYPES.EMAIL.ACCOUNTABILITY_INVITE:
          await this.processor.processAccountabilityInviteEmail(job as Job<AccountabilityInviteEmailJobData>);
          break;
        case JOB_TYPES.EMAIL.FAST_STARTED:
          await this.processor.processFastStartedEmail(job as Job<FastStartedEmailJobData>);
          break;
        case JOB_TYPES.EMAIL.WAITING_LIST_THANK_YOU:
          await this.processor.processWaitingListThankYouEmail(job as Job<WaitingListThankYouEmailJobData>);
          break;

        default:
          throw new Error(`Unknown job type: ${job.name}`);
      }

      const duration = Date.now() - startTime;
      console.log(`✅ Email job ${job.id} (${job.name}) completed in ${duration}ms`);

    } catch (error) {
      const duration = Date.now() - startTime;
      console.error(`❌ Email job ${job.id} (${job.name}) failed after ${duration}ms:`, error);
      throw error;
    }
  }

  /**
   * Set up event listeners for the worker
   */
  private setupEventListeners(): void {
    this.worker.on('completed', (job) => {
      console.log(`📧 Email job ${job.id} completed: ${job.name}`);
    });

    this.worker.on('failed', (job, err) => {
      console.error(`📧 Email job ${job?.id} failed: ${job?.name}`, err);
    });

    this.worker.on('error', (err) => {
      console.error('📧 Email worker error:', err);
    });

    this.worker.on('stalled', (jobId) => {
      console.warn(`📧 Email job ${jobId} stalled`);
    });

    this.worker.on('progress', (job, progress) => {
      console.log(`📧 Email job ${job.id} progress: ${progress}%`);
    });
  }

  /**
   * Close the worker gracefully
   */
  async close(): Promise<void> {
    await this.worker.close();
    console.log('✅ Email worker closed');
  }

  /**
   * Get the worker instance
   */
  getWorker(): Worker {
    return this.worker;
  }
}

/**
 * Queue helper functions for adding jobs to the email queue
 */
export class EmailQueueService {
  /**
   * Add welcome email job to queue
   */
  static async addWelcomeEmailJob(
    email: string,
    userData: IEmailTemplateData,
    priority: number = 1
  ): Promise<Job<WelcomeEmailJobData>> {
    const emailQueue = queueManager.getEmailQueue();

    return emailQueue.add(
      JOB_TYPES.EMAIL.WELCOME,
      { email, userData },
      {
        priority,
        removeOnComplete: { count: 100 },
        removeOnFail: { count: 50 },
      }
    );
  }

  /**
   * Add password reset email job to queue
   */
  static async addPasswordResetEmailJob(
    email: string,
    resetUrl: string,
    userData: IEmailTemplateData,
    priority: number = 5 // High priority for security-related emails
  ): Promise<Job<PasswordResetEmailJobData>> {
    const emailQueue = queueManager.getEmailQueue();

    return emailQueue.add(
      JOB_TYPES.EMAIL.PASSWORD_RESET,
      { email, resetUrl, userData },
      {
        priority,
        removeOnComplete: { count: 100 },
        removeOnFail: { count: 50 },
      }
    );
  }

  /**
   * Add email verification job to queue
   */
  static async addEmailVerificationJob(
    email: string,
    verificationUrl: string,
    userData: IEmailTemplateData,
    priority: number = 3 // Medium-high priority
  ): Promise<Job<EmailVerificationJobData>> {
    const emailQueue = queueManager.getEmailQueue();

    return emailQueue.add(
      JOB_TYPES.EMAIL.EMAIL_VERIFICATION,
      { email, verificationUrl, userData },
      {
        priority,
        removeOnComplete: { count: 100 },
        removeOnFail: { count: 50 },
      }
    );
  }

  /**
   * Add password changed notification job to queue
   */
  static async addPasswordChangedNotificationJob(
    email: string,
    userData: IEmailTemplateData,
    timestamp: string,
    ipAddress?: string,
    userAgent?: string,
    priority: number = 4 // High priority for security notifications
  ): Promise<Job<PasswordChangedNotificationJobData>> {
    const emailQueue = queueManager.getEmailQueue();

    return emailQueue.add(
      JOB_TYPES.EMAIL.PASSWORD_CHANGED,
      { email, userData, timestamp, ipAddress, userAgent },
      {
        priority,
        removeOnComplete: { count: 100 },
        removeOnFail: { count: 50 },
      }
    );
  }

  /**
   * Add group invite email job to queue
   */
  static async addGroupInviteEmailJob(
    email: string,
    groupName: string,
    inviteCode: string,
    priority: number = 3
  ) {
    const emailQueue = queueManager.getEmailQueue();
    return emailQueue.add(
      JOB_TYPES.EMAIL.GROUP_INVITE,
      { email, groupName, inviteCode },
      {
        priority,
        removeOnComplete: { count: 100 },
        removeOnFail: { count: 50 },
      }
    );
  }

  /**
   * Add accountability invite email job to queue
   */
  static async addAccountabilityInviteEmailJob(
    email: string,
    inviterName: string,
    inviteCode: string,
    priority: number = 2
  ) {
    const emailQueue = queueManager.getEmailQueue();
    return emailQueue.add(
      JOB_TYPES.EMAIL.ACCOUNTABILITY_INVITE,
      { email, inviterName, inviteCode },
      {
        priority,
        removeOnComplete: { count: 100 },
        removeOnFail: { count: 50 },
      }
    );
  }

  /** Add fast started email job */
  static async addFastStartedEmailJob(
    email: string,
    partnerName: string,
    fasterName: string,
    priority: number = 3
  ) {
    const emailQueue = queueManager.getEmailQueue();
    return emailQueue.add(
      JOB_TYPES.EMAIL.FAST_STARTED,
      { email, partnerName, fasterName },
      { priority, removeOnComplete: { count: 100 }, removeOnFail: { count: 50 } }
    );
  }

  /** Add waiting list thank you email job (with optional delay) */
  static async addWaitingListThankYouEmail(
    email: string,
    delayMs: number = 0,
    priority: number = 5
  ) {
    const emailQueue = queueManager.getEmailQueue();
    return emailQueue.add(
      JOB_TYPES.EMAIL.WAITING_LIST_THANK_YOU,
      { email },
      {
        priority,
        delay: delayMs,
        removeOnComplete: { count: 100 },
        removeOnFail: { count: 50 },
      }
    );
  }

  /**
   * Get email queue statistics
   */
  static async getEmailQueueStats(): Promise<any> {
    const emailQueue = queueManager.getEmailQueue();

    const waiting = await emailQueue.getWaiting();
    const active = await emailQueue.getActive();
    const completed = await emailQueue.getCompleted();
    const failed = await emailQueue.getFailed();
    const delayed = await emailQueue.getDelayed();

    return {
      counts: {
        waiting: waiting.length,
        active: active.length,
        completed: completed.length,
        failed: failed.length,
        delayed: delayed.length,
      },
      jobs: {
        recent_completed: completed.slice(-10),
        recent_failed: failed.slice(-10),
      }
    };
  }

  /**
   * Retry failed email jobs
   */
  static async retryFailedJobs(): Promise<void> {
    const emailQueue = queueManager.getEmailQueue();
    const failedJobs = await emailQueue.getFailed();

    for (const job of failedJobs) {
      await job.retry();
    }

    console.log(`🔄 Retried ${failedJobs.length} failed email jobs`);
  }

  /**
   * Clear all jobs from email queue
   */
  static async clearAllJobs(): Promise<void> {
    const emailQueue = queueManager.getEmailQueue();

    await emailQueue.drain();
    await emailQueue.clean(0, 1000);

    console.log('🧹 Cleared all jobs from email queue');
  }
}

// Initialize and export email worker
let emailWorker: EmailWorker | null = null;

/**
 * Initialize email worker
 */
export const initializeEmailWorker = (): EmailWorker => {
  if (!emailWorker) {
    emailWorker = new EmailWorker();
    queueManager.addWorker(QUEUE_NAMES.EMAIL, emailWorker.getWorker());
    console.log('🚀 Email worker initialized');
  }
  return emailWorker;
};

/**
 * Get email worker instance
 */
export const getEmailWorker = (): EmailWorker | null => {
  return emailWorker;
};

/**
 * Close email worker
 */
export const closeEmailWorker = async (): Promise<void> => {
  if (emailWorker) {
    await emailWorker.close();
    emailWorker = null;
    console.log('✅ Email worker closed');
  }
};<|MERGE_RESOLUTION|>--- conflicted
+++ resolved
@@ -2,11 +2,9 @@
 import { queueConnection, QUEUE_NAMES, JOB_TYPES, queueManager } from '../config/queue';
 import { EmailService } from '../utils/email';
 import { IEmailTemplateData } from '../types/auth';
-<<<<<<< HEAD
 import { productionDetails } from '../config/environment';
-=======
-import { productionDetails } from '@/config/environment';
->>>>>>> 2bcb5105
+
+
 
 /**
  * Email job processors using BullMQ
