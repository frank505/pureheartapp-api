import nodemailer from 'nodemailer';
import { emailConfig, appConfig } from '../config/environment';
import { IEmailService, IEmailTemplateData } from '../types/auth';
import { User } from '../models';
import { Resend } from 'resend';
import { Worker, Job } from 'bullmq';

/**
 * Email service for sending authentication-related emails
 * This service handles password reset, email verification, and welcome emails
 */

/**
 * Create nodemailer transporter with configuration
 */
const createTransporter = () => {
  const resend = new Resend(emailConfig.auth.pass);
  return resend;
};

/**
 * Email service implementation
 */
export class EmailService implements IEmailService {
  private transporter: Resend;

  constructor() {
    this.transporter = createTransporter();
  }

  async sendWaitingListThankYouEmail(email: string): Promise<boolean> {
    try {
      const subject = `${appConfig.name} - Thanks for joining the waiting list`;
      const html = `
        <!DOCTYPE html>
        <html><head><meta charset="utf-8"><meta name="viewport" content="width=device-width, initial-scale=1.0"><title>${subject}</title></head>
        <body style="font-family: Arial, sans-serif; line-height: 1.6; background: #f7f7f7; padding: 20px;">
          <div style="max-width:600px;margin:0 auto;background:#fff;border-radius:10px;padding:20px;">
            <h2 style="margin-top:0;">${appConfig.name}</h2>
            <p>Thanks for signing up! You're on our waiting list. We'll notify you as soon as we're ready.</p>
            <p>In the meantime, keep an eye on your inbox for updates.</p>
            <p style="color:#666">Blessings,<br/>The ${appConfig.name} Team</p>
          </div>
        </body></html>
      `;
      const text = `Thanks for signing up! You're on our waiting list for ${appConfig.name}. We'll notify you as soon as we're ready.`;
      const mailOptions = { from: emailConfig.from, to: email, subject, html, text } as any;
      const result = await this.transporter.emails.send(mailOptions);

      // const result = await this.transporter.sendMail(mailOptions);
      console.log('Waiting list thank you email sent:', result);
      return true;
    } catch (error) {
      console.error('Error sending waiting list thank you email:', error);
      return false;
    }
  }

  async sendFastStartedEmail(email: string, partnerName: string, fasterName: string): Promise<boolean> {
    try {
      const subject = `${appConfig.name} - ${fasterName} just started a fast`;
      const html = `
        <!DOCTYPE html>
        <html><head><meta charset="utf-8"><meta name="viewport" content="width=device-width, initial-scale=1.0"><title>${subject}</title></head>
        <body style="font-family: Arial, sans-serif; line-height: 1.6; background: #f7f7f7; padding: 20px;">
          <div style="max-width:600px;margin:0 auto;background:#fff;border-radius:10px;padding:20px;">
            <h2 style="margin-top:0;">${appConfig.name}</h2>
            <p>Hi ${partnerName},</p>
            <p><strong>${fasterName}</strong> just started a fast and has invited you to keep them accountable. Please keep them in prayer and send encouragement.</p>
            <p>Open the app to check in on them and offer support.</p>
            <p style="color:#666">Blessings,<br/>The ${appConfig.name} Team</p>
          </div>
        </body></html>
      `;
      const text = `${fasterName} just started a fast and invited you to keep them accountable. Please keep them in prayer and send encouragement.\n\n- ${appConfig.name}`;
      const mailOptions = { from: emailConfig.from, to: email, subject, html, text } as any;
      const result = await this.transporter.emails.send(mailOptions);
      console.log('Fast started email sent:', result);
      return true;
    } catch (error) {
      console.error('Error sending fast started email:', error);
      return false;
    }
  }

  async sendAccountabilityInviteEmail(
    email: string,
    inviterName: string,
    inviteCode: string,
    job?: Job
  ): Promise<boolean> {
    try {
      job?.log(`email job is starting now ${email}`);
      const mailOptions = {
        from: emailConfig.from,
        to: email,
        subject: `${appConfig.name} - You're invited to be an accountability partner`,
        html: this.getAccountabilityInviteTemplate(inviterName, inviteCode),
        text: this.getAccountabilityInviteTextTemplate(inviterName, inviteCode),
      };
      job?.log(JSON.stringify({
        from: mailOptions.from,
        to: mailOptions.to,
        subject: mailOptions.subject
      }));
      const result = await this.transporter.emails.send(mailOptions);
<<<<<<< HEAD
      job?.log(JSON.stringify(result));
=======
      job?.log(`Accountability invite email sent: ${result}`);
>>>>>>> a8ed6402
      console.log('Accountability invite email sent:', result);
      return true;
    } catch (error) {
      job?.log(`Error sending accountability invite email: ${error}`);
      console.error('Error sending accountability invite email:', error);
      return false;
    }
  }

  /**
   * Send group invite email with invite code
   */
  async sendGroupInviteEmail(email: string, groupName: string, inviteCode: string): Promise<boolean> {
    try {
      const mailOptions = {
        from: emailConfig.from,
        to: email,
        subject: `${appConfig.name} - You're invited to join ${groupName}`,
        html: this.getGroupInviteTemplate(groupName, inviteCode),
        text: this.getGroupInviteTextTemplate(groupName, inviteCode),
      };
      const result = await this.transporter.emails.send(mailOptions);
      console.log('Group invite email sent:', result);
      return true;
    } catch (error) {
      console.error('Error sending group invite email:', error);
      return false;
    }
  }

  /**
   * Send password reset email
   * @param email - Recipient email address
   * @param resetUrl - Password reset URL with token
   * @param userData - User data for personalization
   * @returns Promise<boolean> - Success status
   */
  async sendPasswordResetEmail(
    email: string,
    resetUrl: string,
    userData: IEmailTemplateData
  ): Promise<boolean> {
    try {
      const mailOptions = {
        from: emailConfig.from,
        to: email,
        subject: `${appConfig.name} - Password Reset Request`,
        html: this.getPasswordResetTemplate(resetUrl, userData),
        text: this.getPasswordResetTextTemplate(resetUrl, userData),
      };

      const result = await this.transporter.emails.send(mailOptions);
      console.log('Password reset email sent:', result);
      return true;
    } catch (error) {
      console.error('Error sending password reset email:', error);
      return false;
    }
  }

  /**
   * Send email verification email
   * @param email - Recipient email address
   * @param verificationUrl - Email verification URL with token
   * @param userData - User data for personalization
   * @returns Promise<boolean> - Success status
   */
  async sendEmailVerificationEmail(
    email: string,
    verificationUrl: string,
    userData: IEmailTemplateData
  ): Promise<boolean> {
    try {
      const mailOptions = {
        from: emailConfig.from,
        to: email,
        subject: `${appConfig.name} - Verify Your Email Address`,
        html: this.getEmailVerificationTemplate(verificationUrl, userData),
        text: this.getEmailVerificationTextTemplate(verificationUrl, userData),
      };

      const result = await this.transporter.emails.send(mailOptions);
      console.log('Email verification email sent:', result);
      return true;
    } catch (error) {
      console.error('Error sending email verification email:', error);
      return false;
    }
  }

  /**
   * Send welcome email after successful registration
   * @param email - Recipient email address
   * @param userData - User data for personalization
   * @returns Promise<boolean> - Success status
   */
  async sendWelcomeEmail(
    email: string,
    userData: IEmailTemplateData
  ): Promise<boolean> {
    try {
      const mailOptions = {
        from: emailConfig.from,
        to: email,
        subject: `Welcome to ${appConfig.name}!`,
        html: this.getWelcomeTemplate(userData),
        text: this.getWelcomeTextTemplate(userData),
      };

      const result = await this.transporter.emails.send(mailOptions);
      console.log('Welcome email sent:', result);
      return true;
    } catch (error) {
      console.error('Error sending welcome email:', error);
      return false;
    }
  }

  /**
   * Password reset email HTML template
   */
  private getPasswordResetTemplate(resetUrl: string, userData: IEmailTemplateData): string {
    return `
      <!DOCTYPE html>
      <html>
      <head>
        <meta charset="utf-8">
        <meta name="viewport" content="width=device-width, initial-scale=1.0">
        <title>Password Reset - ${userData.appName}</title>
        <style>
          body { font-family: Arial, sans-serif; line-height: 1.6; margin: 0; padding: 20px; background-color: #f4f4f4; }
          .container { max-width: 600px; margin: 0 auto; background-color: white; padding: 20px; border-radius: 10px; box-shadow: 0 0 10px rgba(0,0,0,0.1); }
          .header { text-align: center; padding: 20px 0; border-bottom: 1px solid #eee; }
          .content { padding: 20px 0; }
          .button { display: inline-block; padding: 12px 24px; background-color: #007bff; color: white; text-decoration: none; border-radius: 5px; margin: 20px 0; }
          .footer { text-align: center; padding: 20px 0; border-top: 1px solid #eee; color: #666; font-size: 14px; }
          .warning { background-color: #fff3cd; border: 1px solid #ffeaa7; color: #856404; padding: 10px; border-radius: 5px; margin: 20px 0; }
        </style>
      </head>
      <body>
        <div class="container">
          <div class="header">
            <h1>${userData.appName}</h1>
          </div>
          <div class="content">
            <h2>Password Reset Request</h2>
            <p>Hello ${userData.firstName},</p>
            <p>We received a request to reset your password for your ${userData.appName} account.</p>
            <p>Click the button below to reset your password:</p>
            <a href="${resetUrl}" class="button">Reset Password</a>
            <p>Or copy and paste this link into your browser:</p>
            <p><a href="${resetUrl}">${resetUrl}</a></p>
            <div class="warning">
              <p><strong>Security Notice:</strong></p>
              <ul>
                <li>This link will expire in 1 hour for security reasons</li>
                <li>If you didn't request this password reset, please ignore this email</li>
                <li>Never share this link with anyone</li>
              </ul>
            </div>
            <p>If you're having trouble clicking the button, copy and paste the URL above into your web browser.</p>
          </div>
          <div class="footer">
            <p>This email was sent by ${userData.appName}</p>
            <p>If you didn't request this password reset, please ignore this email.</p>
          </div>
        </div>
      </body>
      </html>
    `;
  }

  /**
   * Password reset email text template
   */
  private getPasswordResetTextTemplate(resetUrl: string, userData: IEmailTemplateData): string {
    return `
Password Reset Request - ${userData.appName}

Hello ${userData.firstName},

We received a request to reset your password for your ${userData.appName} account.

Please click the following link to reset your password:
${resetUrl}

SECURITY NOTICE:
- This link will expire in 1 hour for security reasons
- If you didn't request this password reset, please ignore this email
- Never share this link with anyone

If you're having trouble with the link, copy and paste it into your web browser.

This email was sent by ${userData.appName}
If you didn't request this password reset, please ignore this email.
    `;
  }

  /**
   * Email verification HTML template
   */
  private getEmailVerificationTemplate(verificationUrl: string, userData: IEmailTemplateData): string {
    return `
      <!DOCTYPE html>
      <html>
      <head>
        <meta charset="utf-8">
        <meta name="viewport" content="width=device-width, initial-scale=1.0">
        <title>Verify Your Email - ${userData.appName}</title>
        <style>
          body { font-family: Arial, sans-serif; line-height: 1.6; margin: 0; padding: 20px; background-color: #f4f4f4; }
          .container { max-width: 600px; margin: 0 auto; background-color: white; padding: 20px; border-radius: 10px; box-shadow: 0 0 10px rgba(0,0,0,0.1); }
          .header { text-align: center; padding: 20px 0; border-bottom: 1px solid #eee; }
          .content { padding: 20px 0; }
          .button { display: inline-block; padding: 12px 24px; background-color: #28a745; color: white; text-decoration: none; border-radius: 5px; margin: 20px 0; }
          .footer { text-align: center; padding: 20px 0; border-top: 1px solid #eee; color: #666; font-size: 14px; }
        </style>
      </head>
      <body>
        <div class="container">
          <div class="header">
            <h1>${userData.appName}</h1>
          </div>
          <div class="content">
            <h2>Verify Your Email Address</h2>
            <p>Hello ${userData.firstName},</p>
            <p>Thank you for registering with ${userData.appName}! To complete your registration, please verify your email address.</p>
            <p>Click the button below to verify your email:</p>
            <a href="${verificationUrl}" class="button">Verify Email</a>
            <p>Or copy and paste this link into your browser:</p>
            <p><a href="${verificationUrl}">${verificationUrl}</a></p>
            <p><strong>This verification link will expire in 24 hours.</strong></p>
            <p>Once verified, you'll have full access to all ${userData.appName} features.</p>
          </div>
          <div class="footer">
            <p>This email was sent by ${userData.appName}</p>
            <p>If you didn't create an account, please ignore this email.</p>
          </div>
        </div>
      </body>
      </html>
    `;
  }

  /**
   * Email verification text template
   */
  private getEmailVerificationTextTemplate(verificationUrl: string, userData: IEmailTemplateData): string {
    return `
Verify Your Email Address - ${userData.appName}

Hello ${userData.firstName},

Thank you for registering with ${userData.appName}! To complete your registration, please verify your email address.

Please click the following link to verify your email:
${verificationUrl}

This verification link will expire in 24 hours.

Once verified, you'll have full access to all ${userData.appName} features.

This email was sent by ${userData.appName}
If you didn't create an account, please ignore this email.
    `;
  }

  /**
   * Welcome email HTML template
   */
  private getWelcomeTemplate(userData: IEmailTemplateData): string {
    return `
      <!DOCTYPE html>
      <html>
      <head>
        <meta charset="utf-8">
        <meta name="viewport" content="width=device-width, initial-scale=1.0">
        <title>Welcome to ${userData.appName}!</title>
        <style>
          body { font-family: Arial, sans-serif; line-height: 1.6; margin: 0; padding: 20px; background-color: #f4f4f4; }
          .container { max-width: 600px; margin: 0 auto; background-color: white; padding: 20px; border-radius: 10px; box-shadow: 0 0 10px rgba(0,0,0,0.1); }
          .header { text-align: center; padding: 20px 0; border-bottom: 1px solid #eee; }
          .content { padding: 20px 0; }
          .button { display: inline-block; padding: 12px 24px; background-color: #007bff; color: white; text-decoration: none; border-radius: 5px; margin: 20px 0; }
          .footer { text-align: center; padding: 20px 0; border-top: 1px solid #eee; color: #666; font-size: 14px; }
          .features { background-color: #f8f9fa; padding: 15px; border-radius: 5px; margin: 20px 0; }
        </style>
      </head>
      <body>
        <div class="container">
          <div class="header">
            <h1>Welcome to ${userData.appName}!</h1>
          </div>
          <div class="content">
            <h2>Hello ${userData.firstName},</h2>
            <p>Welcome to the ${userData.appName} community! We're excited to have you on board.</p>
            <p>Your account has been successfully created and you're ready to start your journey with us.</p>
            <div class="features">
              <h3>What you can do now:</h3>
              <ul>
                <li>Complete your profile setup</li>
                <li>Explore recovery resources</li>
                <li>Connect with the community</li>
                <li>Track your progress</li>
              </ul>
            </div>
            <p>If you have any questions or need support, don't hesitate to reach out to our team.</p>
            <p>Blessings on your recovery journey!</p>
          </div>
          <div class="footer">
            <p>Thank you for joining ${userData.appName}</p>
            <p>Together, we can overcome anything through faith and community.</p>
          </div>
        </div>
      </body>
      </html>
    `;
  }

  /**
   * Welcome email text template
   */
  private getWelcomeTextTemplate(userData: IEmailTemplateData): string {
    return `
Welcome to ${userData.appName}!

Hello ${userData.firstName},

Welcome to the ${userData.appName} community! We're excited to have you on board.

Your account has been successfully created and you're ready to start your journey with us.

What you can do now:
- Complete your profile setup
- Explore recovery resources
- Connect with the community
- Track your progress

If you have any questions or need support, don't hesitate to reach out to our team.

Blessings on your recovery journey!

Thank you for joining ${userData.appName}
Together, we can overcome anything through faith and community.
    `;
  }

  private getGroupInviteTemplate(groupName: string, inviteCode: string): string {
    return `
      <!DOCTYPE html>
      <html>
      <head>
        <meta charset="utf-8">
        <meta name="viewport" content="width=device-width, initial-scale=1.0">
        <title>Invitation to ${groupName}</title>
        <style>
          body { font-family: Arial, sans-serif; line-height: 1.6; margin: 0; padding: 20px; background-color: #f4f4f4; }
          .container { max-width: 600px; margin: 0 auto; background-color: white; padding: 20px; border-radius: 10px; box-shadow: 0 0 10px rgba(0,0,0,0.1); }
          .header { text-align: center; padding: 20px 0; border-bottom: 1px solid #eee; }
          .content { padding: 20px 0; }
          .code { font-size: 24px; font-weight: bold; letter-spacing: 2px; background: #f8f9fa; padding: 10px 15px; border-radius: 6px; display: inline-block; }
          .footer { text-align: center; padding: 20px 0; border-top: 1px solid #eee; color: #666; font-size: 14px; }
        </style>
      </head>
      <body>
        <div class="container">
          <div class="header">
            <h1>${appConfig.name}</h1>
          </div>
          <div class="content">
            <h2>You're invited to join ${groupName}</h2>
            <p>Use the invite code below in the app to join the group:</p>
            <p class="code">${inviteCode}</p>
            <p>If you don't have the app yet, install it and then use the code to join.</p>
          </div>
          <div class="footer">
            <p>This email was sent by ${appConfig.name}</p>
          </div>
        </div>
      </body>
      </html>
    `;
  }

  private getGroupInviteTextTemplate(groupName: string, inviteCode: string): string {
    return `
You're invited to join ${groupName} on ${appConfig.name}

Use this invite code in the app to join:
${inviteCode}

If you don't have the app yet, install it and then use the code to join.
`;
  }

  private getAccountabilityInviteTemplate(inviterName: string, inviteCode: string): string {
    return `
      <!DOCTYPE html>
      <html>
      <head>
        <meta charset="utf-8">
        <meta name="viewport" content="width=device-width, initial-scale=1.0">
        <title>Invitation to be an accountability partner</title>
        <style>
          body { font-family: Arial, sans-serif; line-height: 1.6; margin: 0; padding: 20px; background-color: #f4f4f4; }
          .container { max-width: 600px; margin: 0 auto; background-color: white; padding: 20px; border-radius: 10px; box-shadow: 0 0 10px rgba(0,0,0,0.1); }
          .header { text-align: center; padding: 20px 0; border-bottom: 1px solid #eee; }
          .content { padding: 20px 0; }
          .code { font-size: 24px; font-weight: bold; letter-spacing: 2px; background: #f8f9fa; padding: 10px 15px; border-radius: 6px; display: inline-block; }
          .footer { text-align: center; padding: 20px 0; border-top: 1px solid #eee; color: #666; font-size: 14px; }
        </style>
      </head>
      <body>
        <div class="container">
          <div class="header">
            <h1>${appConfig.name}</h1>
          </div>
          <div class="content">
            <h2>You're invited to be an accountability partner with ${inviterName}</h2>
            <p>Use the invite code below in the app to accept the invitation:</p>
            <p class="code">${inviteCode}</p>
            <p>If you don't have the app yet, install it from the app store, create an account, and then use the code to accept the invitation.</p>
          </div>
          <div class="footer">
            <p>This email was sent by ${appConfig.name}</p>
          </div>
        </div>
      </body>
      </html>
    `;
  }

  private getAccountabilityInviteTextTemplate(inviterName: string, inviteCode: string): string {
    return `
You're invited to be an accountability partner with ${inviterName} on ${appConfig.name}

Use this invite code in the app to accept the invitation:
${inviteCode}

If you don't have the app yet, install it from the app store, create an account, and then use the code to accept the invitation.
`;
  }

  /**
   * Send password changed notification email
   * @param email - Recipient email address
   * @param userData - User data for personalization
   * @param timestamp - When the password was changed
   * @param ipAddress - IP address from where the change was made
   * @param userAgent - User agent of the browser/device
   * @returns Promise<boolean> - Success status
   */
  async sendPasswordChangedNotification(
    email: string,
    userData: IEmailTemplateData,
    timestamp: string,
    ipAddress?: string,
    userAgent?: string
  ): Promise<boolean> {
    try {
      const mailOptions = {
        from: emailConfig.from,
        to: email,
        subject: `${appConfig.name} - Password Changed Successfully`,
        html: this.getPasswordChangedTemplate(userData, timestamp, ipAddress, userAgent),
        text: this.getPasswordChangedTextTemplate(userData, timestamp, ipAddress, userAgent),
      };

      const result = await this.transporter.emails.send(mailOptions);
      console.log('Password changed notification sent:', result);
      return true;
    } catch (error) {
      console.error('Error sending password changed notification:', error);
      return false;
    }
  }

  /**
   * Password changed notification HTML template
   */
  private getPasswordChangedTemplate(
    userData: IEmailTemplateData, 
    timestamp: string, 
    ipAddress?: string, 
    userAgent?: string
  ): string {
    const formattedDate = new Date(timestamp).toLocaleString();
    
    return `
      <!DOCTYPE html>
      <html>
      <head>
        <meta charset="utf-8">
        <meta name="viewport" content="width=device-width, initial-scale=1.0">
        <title>Password Changed - ${userData.appName}</title>
        <style>
          body { font-family: Arial, sans-serif; line-height: 1.6; margin: 0; padding: 20px; background-color: #f4f4f4; }
          .container { max-width: 600px; margin: 0 auto; background-color: white; padding: 20px; border-radius: 10px; box-shadow: 0 0 10px rgba(0,0,0,0.1); }
          .header { text-align: center; padding: 20px 0; border-bottom: 1px solid #eee; }
          .content { padding: 20px 0; }
          .success { background-color: #d4edda; border: 1px solid #c3e6cb; color: #155724; padding: 10px; border-radius: 5px; margin: 20px 0; }
          .security-info { background-color: #e2e3e5; border: 1px solid #d6d8db; color: #383d41; padding: 15px; border-radius: 5px; margin: 20px 0; }
          .footer { text-align: center; padding: 20px 0; border-top: 1px solid #eee; color: #666; font-size: 14px; }
        </style>
      </head>
      <body>
        <div class="container">
          <div class="header">
            <h1>${userData.appName}</h1>
          </div>
          <div class="content">
            <h2>Password Changed Successfully</h2>
            <p>Hello ${userData.firstName},</p>
            <div class="success">
              <p><strong>✅ Your password has been changed successfully!</strong></p>
            </div>
            <p>This email confirms that your ${userData.appName} account password was changed on <strong>${formattedDate}</strong>.</p>
            <div class="security-info">
              <h3>Security Details:</h3>
              <ul>
                <li><strong>Date:</strong> ${formattedDate}</li>
                ${ipAddress ? `<li><strong>IP Address:</strong> ${ipAddress}</li>` : ''}
                ${userAgent ? `<li><strong>Device:</strong> ${userAgent}</li>` : ''}
              </ul>
            </div>
            <p><strong>If you did not make this change:</strong></p>
            <ul>
              <li>Your account may have been compromised</li>
              <li>Please contact our support team immediately</li>
              <li>Consider enabling two-factor authentication for added security</li>
            </ul>
            <p>If you made this change, no further action is required.</p>
          </div>
          <div class="footer">
            <p>This is an automated security notification from ${userData.appName}</p>
            <p>Please do not reply to this email.</p>
          </div>
        </div>
      </body>
      </html>
    `;
  }

  /**
   * Password changed notification text template
   */
  private getPasswordChangedTextTemplate(
    userData: IEmailTemplateData, 
    timestamp: string, 
    ipAddress?: string, 
    userAgent?: string
  ): string {
    const formattedDate = new Date(timestamp).toLocaleString();
    
    return `
Password Changed Successfully - ${userData.appName}

Hello ${userData.firstName},

Your password has been changed successfully!

This email confirms that your ${userData.appName} account password was changed on ${formattedDate}.

Security Details:
- Date: ${formattedDate}
${ipAddress ? `- IP Address: ${ipAddress}` : ''}
${userAgent ? `- Device: ${userAgent}` : ''}

If you did not make this change:
- Your account may have been compromised
- Please contact our support team immediately
- Consider enabling two-factor authentication for added security

If you made this change, no further action is required.

This is an automated security notification from ${userData.appName}
Please do not reply to this email.
    `;
  }

 
}

// Create and export email service instance
export const emailService = new EmailService();<|MERGE_RESOLUTION|>--- conflicted
+++ resolved
@@ -104,12 +104,7 @@
         subject: mailOptions.subject
       }));
       const result = await this.transporter.emails.send(mailOptions);
-<<<<<<< HEAD
       job?.log(JSON.stringify(result));
-=======
-      job?.log(`Accountability invite email sent: ${result}`);
->>>>>>> a8ed6402
-      console.log('Accountability invite email sent:', result);
       return true;
     } catch (error) {
       job?.log(`Error sending accountability invite email: ${error}`);
